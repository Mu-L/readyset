[package]
name = "noria-benchmarks"
version = "0.3.0"
authors = ["The Noria developers <noria@pdos.csail.mit.edu>"]
edition = '2018'
publish = false

[features]
orchestration = ["rusoto_core", "rusoto_sts", "tsunami"]

[dependencies]
chrono = { version = "0.4.0", features = ["serde"] }
noria = { path = "../noria-server", package = "noria-server" }
<<<<<<< HEAD
nom-sql = "0.0.10"
=======
futures-util = "0.3.0"
futures-core = "0.3.0"
nom-sql = "0.0.9"
>>>>>>> 64693479
regex = "1.0.0"
itertools = "0.8"
slog = "2.4.0"
#slog = { version = "2.4.0", features = ["max_level_trace", "release_max_level_debug"] }
slog-term = "2.4.0"
vec_map = { version = "0.8.0" }
rayon = "1.0"
ssh2 = "0.7"
shellwords = "1"
zookeeper = "0.5.3"

# for benchmarks
# cli
clap = "2.25.0"
# distributions
rand = "0.7"
rand_distr = "0.2"
zipf = "6"
# sampling
hdrhistogram = "7"
# mssql
# disabled due to lack of async/await support
# futures-state-stream = "0.1"
# tiberius = "0.3.1"
# mysql
mysql_async = "0.21.0"
# memcached
memcached-rs = "0.4.2"
# mio
mio = "0.6.9"
# futures
#futures = "0.1.14"
#futures-cpupool = "0.1.8"
tokio = { version = "0.2.0", features = ["full"] }
tokio-test = "0.2.0"
# ec2
rusoto_core = { optional = true, version = "0.42" }
rusoto_sts = { optional = true, version = "0.42" }
tsunami = { optional = true, version = "0.10" }
timeout-readwrite = "0.3"
ctrlc = "3.1"
failure = "0.1"
tower-service = "0.3.0"
#tokio-mock-task = "0.1"

[[bin]]
name = "vote"
path = "vote/main.rs"

[[bin]]
name = "vote-distributed"
path = "vote/distributed.rs"
required-features = ["orchestration"]

[[bin]]
name = "vote-eintopf"
path = "vote/eintopf.rs"
required-features = ["orchestration"]

[[bin]]
name = "vote-orchestrator"
path = "vote/orchestrator.rs"
required-features = ["orchestration"]

[[bin]]
name = "tpc_w"
path = "tpc_w/tpc_w.rs"

[[bin]]
name = "hotsoup"
path = "hotsoup/hotsoup.rs"

[[bin]]
name = "extract_hotcrp_queries"
path = "hotsoup/extract_queries.rs"

[[bin]]
name = "securecrp"
path = "securecrp/main.rs"

[[bin]]
name = "piazza"
path = "piazza/piazza.rs"

[[bin]]
name = "evict-o-rama"
path = "evict-o-rama/main.rs"

[[bin]]
name = "vote-migration"
path = "vote-migration/main.rs"

[[bin]]
name = "vote-dbtoaster-style"
path = "vote-dbtoaster-style/main.rs"

[[bin]]
name = "vote-purge-stress"
path = "vote-purge-stress/main.rs"

[[bin]]
name = "replay"
path = "replay/main.rs"

#[[bin]]
#name = "security-mysql"
#path = "piazza/mysql.rs"<|MERGE_RESOLUTION|>--- conflicted
+++ resolved
@@ -11,13 +11,9 @@
 [dependencies]
 chrono = { version = "0.4.0", features = ["serde"] }
 noria = { path = "../noria-server", package = "noria-server" }
-<<<<<<< HEAD
-nom-sql = "0.0.10"
-=======
 futures-util = "0.3.0"
 futures-core = "0.3.0"
-nom-sql = "0.0.9"
->>>>>>> 64693479
+nom-sql = "0.0.10"
 regex = "1.0.0"
 itertools = "0.8"
 slog = "2.4.0"
