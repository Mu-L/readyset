use futures::Future;
use futures::future::{self, Either};
use my;
use my::prelude::*;
use std::collections::HashSet;
use std::iter;
use trawler::UserId;

pub(crate) fn handle<F>(
    c: F,
    acting_as: Option<UserId>,
) -> Box<Future<Item = (my::Conn, bool), Error = my::errors::Error>>
where
    F: 'static + Future<Item = my::Conn, Error = my::errors::Error>,
{
    let main = c.and_then(|c| {
        c.query(
            "SELECT  `stories`.* FROM `stories` \
             WHERE `stories`.`merged_story_id` IS NULL \
             AND `stories`.`is_expired` = 0 \
             AND ((CAST(upvotes AS signed) - CAST(downvotes AS signed)) >= 0) \
             ORDER BY hotness LIMIT 51 OFFSET 0",
        )
    }).and_then(|stories| {
            stories.reduce_and_drop(
                (HashSet::new(), HashSet::new()),
                |(mut users, mut stories), story| {
                    users.insert(story.get::<u32, _>("user_id").unwrap());
                    stories.insert(story.get::<u32, _>("id").unwrap());
                    (users, stories)
                },
            )
        })
<<<<<<< HEAD
        .and_then(move |(c, x)| {
            if x.1.is_empty() {
                panic!("got no stories from front page: {:?}", x);
=======
        .and_then(move |(c, (users, stories))| {
            if stories.is_empty() {
                panic!("got no stories from /frontpage");
>>>>>>> 4536e5e3
            }

            match acting_as {
                Some(uid) => Either::A(
                    c.drop_exec(
                        "SELECT `hidden_stories`.`story_id` \
                         FROM `hidden_stories` \
                         WHERE `hidden_stories`.`user_id` = ?",
                        (uid,),
                    ).and_then(move |c| {
                            c.prep_exec(
                                "SELECT `tag_filters`.* FROM `tag_filters` \
                                 WHERE `tag_filters`.`user_id` = ?",
                                (uid,),
                            )
                        })
                        .and_then(|tags| {
                            tags.reduce_and_drop(Vec::new(), |mut tags, tag| {
                                tags.push(tag.get::<u32, _>("tag_id").unwrap());
                                tags
                            })
                        })
                        .and_then(move |(c, tags)| {
                            if tags.is_empty() {
                                return Either::A(future::ok((c, (users, stories))));
                            }

                            let s = stories
                                .iter()
                                .map(|id| format!("{}", id))
                                .collect::<Vec<_>>()
                                .join(",");
                            let tags = tags.into_iter()
                                .map(|id| format!("{}", id))
                                .collect::<Vec<_>>()
                                .join(",");

                            Either::B(c.drop_query(format!(
                                "SELECT `taggings`.`story_id` \
                                 FROM `taggings` \
                                 WHERE `taggings`.`story_id` IN ({}) \
                                 AND `taggings`.`tag_id` IN ({})",
                                s, tags
                            )).map(move |c| (c, (users, stories))))
                        }),
                ),
                None => Either::B(future::ok((c, (users, stories)))),
            }
        })
        .and_then(|(c, (users, stories))| {
            let users = users
                .into_iter()
                .map(|id| format!("{}", id))
                .collect::<Vec<_>>()
                .join(",");
            c.drop_query(&format!(
                "SELECT `users`.* FROM `users` WHERE `users`.`id` IN ({})",
                users,
            )).map(move |c| (c, stories))
        })
        .and_then(|(c, stories)| {
            let stories_str = stories
                .iter()
                .map(|id| format!("{}", id))
                .collect::<Vec<_>>()
                .join(",");
            c.drop_query(&format!(
                "SELECT `suggested_titles`.* \
                 FROM `suggested_titles` \
                 WHERE `suggested_titles`.`story_id` IN ({})",
                stories_str
            )).map(move |c| (c, stories, stories_str))
        })
        .and_then(|(c, stories, stories_str)| {
            c.drop_query(&format!(
                "SELECT `suggested_taggings`.* \
                 FROM `suggested_taggings` \
                 WHERE `suggested_taggings`.`story_id` IN ({})",
                stories_str
            )).map(move |c| (c, stories, stories_str))
        })
        .and_then(|(c, stories, stories_str)| {
            c.query(&format!(
                "SELECT `taggings`.* FROM `taggings` \
                 WHERE `taggings`.`story_id` IN ({})",
                stories_str
            )).map(move |t| (t, stories))
        })
        .and_then(|(taggings, stories)| {
            taggings
                .reduce_and_drop(HashSet::new(), |mut tags, tagging| {
                    tags.insert(tagging.get::<u32, _>("tag_id").unwrap());
                    tags
                })
                .map(|x| (x, stories))
        })
        .and_then(|((c, tags), stories)| {
            let tags = tags.into_iter()
                .map(|id| format!("{}", id))
                .collect::<Vec<_>>()
                .join(",");
            c.drop_query(&format!(
                "SELECT `tags`.* FROM `tags` WHERE `tags`.`id` IN ({})",
                tags
            )).map(move |c| (c, stories))
        });

    // also load things that we need to highlight
    Box::new(
        match acting_as {
            None => Either::A(main.map(|(c, _)| c)),
            Some(uid) => Either::B(
                main.and_then(move |(c, stories)| {
                    let story_params = stories.iter().map(|_| "?").collect::<Vec<_>>().join(",");
                    let sc = stories.clone();
                    let values: Vec<_> = iter::once(&uid as &_)
                        .chain(stories.iter().map(|s| s as &_))
                        .collect();
                    c.drop_exec(
                        &format!(
                            "SELECT `votes`.* FROM `votes` \
                             WHERE `votes`.`user_id` = ? \
                             AND `votes`.`story_id` IN ({}) \
                             AND `votes`.`comment_id` IS NULL",
                            story_params
                        ),
                        values,
                    ).map(move |c| (c, story_params, sc))
                }).and_then(move |(c, story_params, stories)| {
                        let sc = stories.clone();
                        let values: Vec<_> = iter::once(&uid as &_)
                            .chain(stories.iter().map(|s| s as &_))
                            .collect();
                        c.drop_exec(
                            &format!(
                                "SELECT `hidden_stories`.* \
                                 FROM `hidden_stories` \
                                 WHERE `hidden_stories`.`user_id` = ? \
                                 AND `hidden_stories`.`story_id` IN ({})",
                                story_params
                            ),
                            values,
                        ).map(move |c| (c, story_params, sc))
                    })
                    .and_then(move |(c, story_params, stories)| {
                        let values: Vec<_> = iter::once(&uid as &_)
                            .chain(stories.iter().map(|s| s as &_))
                            .collect();
                        c.drop_exec(
                            &format!(
                                "SELECT `saved_stories`.* \
                                 FROM `saved_stories` \
                                 WHERE `saved_stories`.`user_id` = ? \
                                 AND `saved_stories`.`story_id` IN ({})",
                                story_params,
                            ),
                            values,
                        )
                    }),
            ),
        }.map(|c| (c, true)),
    )
}<|MERGE_RESOLUTION|>--- conflicted
+++ resolved
@@ -31,15 +31,9 @@
                 },
             )
         })
-<<<<<<< HEAD
-        .and_then(move |(c, x)| {
-            if x.1.is_empty() {
-                panic!("got no stories from front page: {:?}", x);
-=======
         .and_then(move |(c, (users, stories))| {
             if stories.is_empty() {
                 panic!("got no stories from /frontpage");
->>>>>>> 4536e5e3
             }
 
             match acting_as {
