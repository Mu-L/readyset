use petgraph::graph::NodeIndex;
use std::collections::{HashMap, HashSet, VecDeque};
use std::sync::{Arc, Mutex};
use std::thread;
use std::time;
use std::collections::hash_map::Entry;
use std::rc::Rc;

use std::net::SocketAddr;

use backlog::ReadHandle;
use channel::TcpSender;
use channel::poll::{PollingLoop, PollEvent, KeepPolling, StopPolling};
use flow::prelude::*;
use flow::payload::{TransactionState, ReplayTransactionState, ReplayPieceContext,
                    ControlReplyPacket};
use flow::statistics;
use flow::transactions;
use flow::persistence;
use flow::debug;
use flow;
use checktable;
use slog::Logger;
use timekeeper::{Timer, TimerSet, SimpleTracker, RealTime, ThreadTime};
use tarpc::sync::client::{self, ClientExt};

const BATCH_SIZE: usize = 256;

const NANOS_PER_SEC: u64 = 1_000_000_000;
macro_rules! dur_to_ns {
    ($d:expr) => {{
        let d = $d;
        d.as_secs() * NANOS_PER_SEC + d.subsec_nanos() as u64
    }}
}

#[allow(missing_docs)]
#[derive(Eq, PartialEq, Ord, PartialOrd, Hash, Clone, Copy, Debug, Serialize, Deserialize)]
pub struct Index(usize);

impl From<usize> for Index {
    fn from(i: usize) -> Self {
        Index(i)
    }
}

impl Into<usize> for Index {
    fn into(self) -> usize {
        self.0
    }
}

#[allow(missing_docs)]
impl Index {
    pub fn index(&self) -> usize {
        self.0
    }
}

pub mod local;
mod handle;
pub use self::handle::{DomainHandle, DomainInputHandle};

enum DomainMode {
    Forwarding,
    Replaying {
        to: LocalNodeIndex,
        buffered: VecDeque<Box<Packet>>,
        passes: usize,
    },
}

enum TriggerEndpoint {
    None,
    Start(Vec<usize>),
    End(Vec<TcpSender<Box<Packet>>>),
    Local(Vec<usize>),
}

struct ReplayPath {
    source: Option<LocalNodeIndex>,
    path: Vec<(LocalNodeIndex, Option<usize>)>,
    notify_done: bool,
    trigger: TriggerEndpoint,
}

/// When one node misses in another during a replay, a HoleSubscription will be registered with the
/// target node, and a replay to the target node will be triggered for the key in question. When
/// that replay eventually finishes, the subscription will cause the target node to notify this
/// subscription, causing the replay to progress.
#[derive(Debug)]
struct HoleSubscription {
    key: Vec<DataType>,
    tag: Tag,
}

/// A waiting node is one that is waiting for at least one incoming replay.
///
/// Upon receiving a replay message, the node should attempt to re-process replays for any
/// downstream nodes that missed in on the key that was just filled.
#[derive(Debug)]
struct Waiting {
    subscribed: Vec<HoleSubscription>,
}

/// Struct sent to a worker to start a domain.
#[derive(Debug, Serialize, Deserialize)]
pub struct DomainBuilder {
    /// The domain's index.
    pub index: Index,
    /// The shard ID represented by this `DomainBuilder`.
    pub shard: usize,
    /// The number of shards in the domain.
    pub nshards: usize,
    /// The nodes in the domain.
    pub nodes: DomainNodes,
    /// The domain's persistence setting.
    pub persistence_parameters: persistence::Parameters,
    /// The starting timestamp.
    pub ts: i64,
    /// The socket address at which this domain receives control messages.
    pub control_addr: SocketAddr,
    /// The socket address over which this domain communicates with the checktable service.
    pub checktable_addr: SocketAddr,
    /// The socket address for debug interactions with this domain.
    pub debug_addr: Option<SocketAddr>,
}

impl DomainBuilder {
    /// Starts up the domain represented by this `DomainBuilder`.
    pub fn boot(
        self,
        log: Logger,
        readers: flow::Readers,
        channel_coordinator: Arc<ChannelCoordinator>,
    ) -> thread::JoinHandle<()> {
        // initially, all nodes are not ready
        let not_ready = self.nodes
            .values()
            .map(|n| *n.borrow().local_addr())
            .collect();

        let shard = if self.nshards == 1 {
            None
        } else {
            Some(self.shard)
        };

        let debug_tx = self.debug_addr
            .as_ref()
            .map(|addr| TcpSender::connect(addr, None).unwrap());
        let mut control_reply_tx = TcpSender::connect(&self.control_addr, None).unwrap();

        // Create polling loop and tell the controller what port we are listening on.
        let polling_loop = PollingLoop::<Box<Packet>>::new();
        let addr = polling_loop.get_listener_addr().unwrap();
        control_reply_tx
            .send(ControlReplyPacket::Booted(shard.unwrap_or(0), addr.clone()))
            .unwrap();

        info!(log, "booting domain"; "nodes" => self.nodes.iter().count());
        let name = match shard {
            Some(shard) => format!("domain{}.{}", self.index.0, shard),
            None => format!("domain{}", self.index.0),
        };
        thread::Builder::new()
            .name(name)
            .spawn(move || {
                let checktable = Rc::new(
                    checktable::CheckTableClient::connect(
                        self.checktable_addr,
                        client::Options::default(),
                    ).unwrap(),
                );

                Domain {
                    index: self.index,
                    shard,
                    nshards: self.nshards,
                    transaction_state: transactions::DomainState::new(
                        self.index,
                        checktable,
                        self.ts,
                    ),
                    persistence_parameters: self.persistence_parameters,
                    nodes: self.nodes,
                    state: StateMap::default(),
                    log,
                    not_ready,
                    mode: DomainMode::Forwarding,
                    waiting: local::Map::new(),
                    reader_triggered: local::Map::new(),
                    replay_paths: HashMap::new(),

                    addr,
                    readers,
                    inject: None,
                    debug_tx,
                    control_reply_tx,
                    channel_coordinator,

                    concurrent_replays: 0,
                    replay_request_queue: Default::default(),

                    total_time: Timer::new(),
                    total_ptime: Timer::new(),
                    wait_time: Timer::new(),
                    process_times: TimerSet::new(),
                    process_ptimes: TimerSet::new(),
                }.run(polling_loop)
            })
            .unwrap()
    }
}

pub struct Domain {
    index: Index,
    shard: Option<usize>,
    nshards: usize,

    nodes: DomainNodes,
    state: StateMap,
    log: Logger,

    not_ready: HashSet<LocalNodeIndex>,

    transaction_state: transactions::DomainState,
    persistence_parameters: persistence::Parameters,

    mode: DomainMode,
    waiting: local::Map<Waiting>,
    replay_paths: HashMap<Tag, ReplayPath>,
    reader_triggered: local::Map<HashSet<DataType>>,

    concurrent_replays: usize,
    replay_request_queue: VecDeque<(Tag, Vec<DataType>)>,

    addr: SocketAddr,
    readers: flow::Readers,
    inject: Option<Box<Packet>>,
    debug_tx: Option<TcpSender<debug::DebugEvent>>,
    control_reply_tx: TcpSender<ControlReplyPacket>,
    channel_coordinator: Arc<ChannelCoordinator>,

    total_time: Timer<SimpleTracker, RealTime>,
    total_ptime: Timer<SimpleTracker, ThreadTime>,
    wait_time: Timer<SimpleTracker, RealTime>,
    process_times: TimerSet<LocalNodeIndex, SimpleTracker, RealTime>,
    process_ptimes: TimerSet<LocalNodeIndex, SimpleTracker, ThreadTime>,
}

impl Domain {
    fn on_replay_miss(&mut self, miss: LocalNodeIndex, key: Vec<DataType>, needed_for: Tag) {
        // when the replay eventually succeeds, we want to re-do the replay.
        let mut already_filling = false;
        let mut subscribed = match self.waiting.remove(&miss) {
            Some(Waiting { subscribed }) => {
                already_filling = subscribed.iter().any(|s| s.key == key);
                subscribed
            }
            None => Vec::new(),
        };
        subscribed.push(HoleSubscription {
            key: key.clone(),
            tag: needed_for,
        });
        self.waiting.insert(miss, Waiting { subscribed });

        if already_filling {
            // no need to trigger again
            return;
        }

        let tags: Vec<Tag> = self.replay_paths.keys().cloned().collect();
        for tag in tags {
            if let TriggerEndpoint::Start(..) = self.replay_paths[&tag].trigger {
                continue;
            }
            if self.replay_paths[&tag].path.last().unwrap().0 != miss {
                continue;
            }

            // send a message to the source domain(s) responsible
            // for the chosen tag so they'll start replay.
            let key = key.clone(); // :(
            if let TriggerEndpoint::Local(..) = self.replay_paths[&tag].trigger {
                if self.already_requested(&tag, &key[..]) {
                    return;
                }

                trace!(self.log,
                       "got replay request";
                       "tag" => tag.id(),
                       "key" => format!("{:?}", key)
                );
                self.seed_replay(tag, &key[..], None);
                continue;
            }

            // NOTE: due to MAX_CONCURRENT_REPLAYS, it may be that we only replay from *some* of
            // these ancestors now, and some later. this will cause more of the replay to be
            // buffered up at the union above us, but that's probably fine.
            self.request_partial_replay(tag, key);
        }
    }

    fn send_partial_replay_request(&mut self, tag: Tag, key: Vec<DataType>) {
        debug_assert!(self.concurrent_replays < ::MAX_CONCURRENT_REPLAYS);
        if let TriggerEndpoint::End(ref mut triggers) =
            self.replay_paths.get_mut(&tag).unwrap().trigger
        {
            // find right shard. it's important that we only request a replay from the right
            // shard, because otherwise all the other shard domains will miss, and then request
            // replays themselves for the miss key. however, the response to that request will
            // never be routed to them, leading to infinite loops and whatnot.
            let shard = if triggers.len() == 1 {
                0
            } else {
                assert!(key.len() == 1);
                ::shard_by(&key[0], triggers.len())
            };
            self.concurrent_replays += 1;
            trace!(self.log, "sending replay request";
                   "tag" => ?tag,
                   "key" => ?key,
                   "buffered" => self.replay_request_queue.len(),
                   "concurrent" => self.concurrent_replays,
                   );
            if triggers[shard]
                .send(box Packet::RequestPartialReplay { tag, key })
                .is_err()
            {
                // we're shutting down -- it's fine.
            }
        } else {
            unreachable!("asked to replay along non-existing path")
        }
    }

    fn request_partial_replay(&mut self, tag: Tag, key: Vec<DataType>) {
        if self.concurrent_replays < ::MAX_CONCURRENT_REPLAYS {
            assert_eq!(self.replay_request_queue.len(), 0);
            self.send_partial_replay_request(tag, key);
        } else {
            trace!(self.log, "buffering replay request";
                   "tag" => ?tag,
                   "key" => ?key,
                   "buffered" => self.replay_request_queue.len(),
                   );
            self.replay_request_queue.push_back((tag, key));
        }
    }

    fn finished_partial_replay(&mut self, tag: &Tag) {
        match self.replay_paths[tag].trigger {
            TriggerEndpoint::End(..) => {
                // A backfill request we made to another domain was just satisfied!
                // We can now issue another request from the concurrent replay queue.
                // However, since unions require multiple backfill requests, but produce only one
                // backfill reply, we need to check how many requests we're now free to issue. If
                // we just naively release one slot here, a union with two parents would mean that
                // `self.concurrent_replays` constantly grows by +1 (+2 for the backfill requests,
                // -1 when satisfied), which would lead to a deadlock!
                let end = self.replay_paths[tag].path.last().unwrap().0;
                let requests_satisfied = self.replay_paths
                    .iter()
                    .filter(|&(_, p)| if let TriggerEndpoint::End(..) = p.trigger {
                        p.path.last().unwrap().0 == end
                    } else {
                        false
                    })
                    .count();

                self.concurrent_replays -= requests_satisfied;
                trace!(self.log, "notified of finished replay";
                       "#done" => requests_satisfied,
                       "ongoing" => self.concurrent_replays,
                       );
                debug_assert!(self.concurrent_replays < ::MAX_CONCURRENT_REPLAYS);
                while self.concurrent_replays < ::MAX_CONCURRENT_REPLAYS {
                    if let Some((tag, key)) = self.replay_request_queue.pop_front() {
                        trace!(self.log, "releasing replay request";
                               "tag" => ?tag,
                               "key" => ?key,
                               "left" => self.replay_request_queue.len(),
                               "ongoing" => self.concurrent_replays,
                               );
                        self.send_partial_replay_request(tag, key);
                    } else {
                        return;
                    }
                }
            }
            TriggerEndpoint::Local(..) => {
                // didn't count against our quote, so we're also not decementing
            }
            TriggerEndpoint::Start(..) | TriggerEndpoint::None => {
                unreachable!();
            }
        }
    }

    fn dispatch(
        m: Box<Packet>,
        not_ready: &HashSet<LocalNodeIndex>,
        mode: &mut DomainMode,
        waiting: &mut local::Map<Waiting>,
        states: &mut StateMap,
        nodes: &DomainNodes,
        shard: Option<usize>,
        paths: &mut HashMap<Tag, ReplayPath>,
        process_times: &mut TimerSet<LocalNodeIndex, SimpleTracker, RealTime>,
        process_ptimes: &mut TimerSet<LocalNodeIndex, SimpleTracker, ThreadTime>,
        enable_output: bool,
    ) -> HashMap<LocalNodeIndex, Vec<Record>> {

        let me = m.link().dst;
        let mut output_messages = HashMap::new();

        match *mode {
            DomainMode::Forwarding => (),
            DomainMode::Replaying {
                ref to,
                ref mut buffered,
                ..
            } if to == &me => {
                buffered.push_back(m);
                return output_messages;
            }
            DomainMode::Replaying { .. } => (),
        }

        if !not_ready.is_empty() && not_ready.contains(&me) {
            return output_messages;
        }

        let mut n = nodes[&me].borrow_mut();
        process_times.start(me);
        process_ptimes.start(me);
        let mut m = Some(m);
        n.process(&mut m, None, states, nodes, shard, true);
        process_ptimes.stop();
        process_times.stop();
        drop(n);

        if m.is_none() {
            // no need to deal with our children if we're not sending them anything
            return output_messages;
        }

        // ignore misses during regular forwarding
        match m.as_ref().unwrap() {
            m @ &box Packet::Message { .. } if m.is_empty() => {
                // no need to deal with our children if we're not sending them anything
                return output_messages;
            }
            &box Packet::Message { .. } => {}
            &box Packet::Transaction { .. } => {
                // Any message with a timestamp (ie part of a transaction) must flow through the
                // entire graph, even if there are no updates associated with it.
            }
            &box Packet::ReplayPiece { .. } | &box Packet::FullReplay { .. } => {
                unreachable!("replay should never go through dispatch");
            }
            ref m => unreachable!("dispatch process got {:?}", m),
        }

        let n = nodes[&me].borrow();
        for i in 0..n.nchildren() {
            // avoid cloning if we can
            let mut m = if i == n.nchildren() - 1 {
                m.take().unwrap()
            } else {
                m.as_ref().map(|m| box m.clone_data()).unwrap()
            };

            if enable_output || !nodes[n.child(i)].borrow().is_output() {
                if n.is_shard_merger() {
                    // we need to preserve the egress src (which includes shard identifier)
                } else {
                    m.link_mut().src = me;
                }
                m.link_mut().dst = *n.child(i);

                for (k, mut v) in Self::dispatch(
                    m,
                    not_ready,
                    mode,
                    waiting,
                    states,
                    nodes,
                    shard,
                    paths,
                    process_times,
                    process_ptimes,
                    enable_output,
                ) {
                    use std::collections::hash_map::Entry;
                    match output_messages.entry(k) {
                        Entry::Occupied(mut rs) => rs.get_mut().append(&mut v),
                        Entry::Vacant(slot) => {
                            slot.insert(v);
                        }
                    }
                }
            } else {
                let mut data = m.take_data();
                match output_messages.entry(*n.child(i)) {
                    Entry::Occupied(entry) => {
                        entry.into_mut().append(&mut data);
                    }
                    Entry::Vacant(entry) => {
                        entry.insert(data.into());
                    }
                };
            }
        }

        output_messages
    }

    fn dispatch_(
        &mut self,
        m: Box<Packet>,
        enable_output: bool,
    ) -> HashMap<LocalNodeIndex, Vec<Record>> {
        Self::dispatch(
            m,
            &self.not_ready,
            &mut self.mode,
            &mut self.waiting,
            &mut self.state,
            &self.nodes,
            self.shard,
            &mut self.replay_paths,
            &mut self.process_times,
            &mut self.process_ptimes,
            enable_output,
        )
    }

    pub fn transactional_dispatch(&mut self, messages: Vec<Box<Packet>>) {
        assert!(!messages.is_empty());

        let mut egress_messages = HashMap::new();
        let (ts, tracer) = if let Packet::Transaction {
            state: ref ts @ TransactionState::Committed(..),
            ref tracer,
            ..
        } = *messages[0]
        {
            (ts.clone(), tracer.clone())
        } else {
            unreachable!();
        };

        for m in messages {
            let new_messages = self.dispatch_(m, false);

            for (key, mut value) in new_messages {
                egress_messages
                    .entry(key)
                    .or_insert_with(Vec::new)
                    .append(&mut value);
            }
        }

        let base = if let TransactionState::Committed(_, base, _) = ts {
            base
        } else {
            unreachable!()
        };

        for n in self.transaction_state.egress_for(base) {
            let n = &self.nodes[n];
            let data = match egress_messages.entry(*n.borrow().local_addr()) {
                Entry::Occupied(entry) => entry.remove().into(),
                _ => Records::default(),
            };

            let addr = *n.borrow().local_addr();
            // TODO: message should be from actual parent, not self.
            let m = if n.borrow().is_transactional() {
                box Packet::Transaction {
                    link: Link::new(addr, addr),
                    data: data,
                    state: ts.clone(),
                    tracer: tracer.clone(),
                }
            } else {
                // The packet is about to hit a non-transactional output node (which could be an
                // egress node), so it must be converted to a normal normal message.
                box Packet::Message {
                    link: Link::new(addr, addr),
                    data: data,
                    tracer: tracer.clone(),
                }
            };

            if !self.not_ready.is_empty() && self.not_ready.contains(&addr) {
                continue;
            }

            self.process_times.start(addr);
            self.process_ptimes.start(addr);
            let mut m = Some(m);
            self.nodes[&addr]
                .borrow_mut()
                .process(&mut m, None, &mut self.state, &self.nodes, self.shard, true);
            self.process_ptimes.stop();
            self.process_times.stop();
            assert_eq!(n.borrow().nchildren(), 0);
        }
    }

    fn process_transactions(&mut self) {
        loop {
            match self.transaction_state.get_next_event() {
                transactions::Event::Transaction(m) => self.transactional_dispatch(m),
                transactions::Event::StartMigration => {
<<<<<<< HEAD
                    self.control_reply_tx.send(ControlReplyPacket::Ack).unwrap();
=======
                    self.control_reply_tx
                        .as_ref()
                        .unwrap()
                        .send(ControlReplyPacket::ack())
                        .unwrap();
>>>>>>> a89752b0
                }
                transactions::Event::CompleteMigration => {}
                transactions::Event::SeedReplay(tag, key, rts) => {
                    self.seed_replay(tag, &key[..], Some(rts))
                }
                transactions::Event::Replay(m) => self.handle_replay(m),
                transactions::Event::None => break,
            }
        }
    }

    fn already_requested(&mut self, tag: &Tag, key: &[DataType]) -> bool {
        match self.replay_paths.get(tag).unwrap() {
            &ReplayPath {
                trigger: TriggerEndpoint::End(..),
                ref path,
                ..
            } |
            &ReplayPath {
                trigger: TriggerEndpoint::Local(..),
                ref path,
                ..
            } => {
                // a miss in a reader! make sure we don't re-do work
                let addr = path.last().unwrap().0;
                let n = self.nodes[&addr].borrow();
                let mut already_replayed = false;
                n.with_reader(|r| {
                    if let Some(wh) = r.writer() {
                        if wh.try_find_and(&key[0], |_| ()).unwrap().0.is_some() {
                            // key has already been replayed!
                            already_replayed = true;
                        }
                    }
                });
                if already_replayed {
                    return true;
                }

                let mut had = false;
                if let Some(ref mut prev) = self.reader_triggered.get_mut(&addr) {
                    if prev.contains(&key[0]) {
                        // we've already requested a replay of this key
                        return true;
                    }
                    prev.insert(key[0].clone());
                    had = true;
                }

                if !had {
                    self.reader_triggered.insert(addr, HashSet::new());
                }
                false
            }
            _ => false,
        }
    }

    fn handle(&mut self, m: Box<Packet>) {
        m.trace(PacketEvent::Handle);

        match *m {
            Packet::Message { .. } => {
                self.dispatch_(m, true);
            }
            Packet::Transaction { .. } |
            Packet::StartMigration { .. } |
            Packet::CompleteMigration { .. } |
            Packet::ReplayPiece {
                transaction_state: Some(_),
                ..
            } => {
                self.transaction_state.handle(m);
                self.process_transactions();
            }
            Packet::ReplayPiece { .. } | Packet::FullReplay { .. } => {
                self.handle_replay(m);
            }
            consumed => {
                match consumed {// workaround #16223
                    Packet::AddNode { node, parents } => {
                        use std::cell;
                        let addr = *node.local_addr();
                        self.not_ready.insert(addr);

                        for p in parents {
                            self.nodes
                                .get_mut(&p)
                                .unwrap()
                                .borrow_mut()
                                .add_child(*node.local_addr());
                        }
                        self.nodes.insert(addr, cell::RefCell::new(node));
                        trace!(self.log, "new node incorporated"; "local" => addr.id());
                    }
                    Packet::AddBaseColumn {
                        node,
                        field,
                        default,
                    } => {
                        let mut n = self.nodes[&node].borrow_mut();
                        n.add_column(&field);
                        n.get_base_mut()
                            .expect("told to add base column to non-base node")
                            .add_column(default);
<<<<<<< HEAD
                        self.control_reply_tx.send(ControlReplyPacket::Ack).unwrap();
=======

                        self.control_reply_tx
                            .as_ref()
                            .unwrap()
                            .send(ControlReplyPacket::ack())
                            .unwrap();
>>>>>>> a89752b0
                    }
                    Packet::DropBaseColumn { node, column } => {
                        let mut n = self.nodes[&node].borrow_mut();
                        n.get_base_mut()
                            .expect("told to drop base column from non-base node")
                            .drop_column(column);
<<<<<<< HEAD
                        self.control_reply_tx.send(ControlReplyPacket::Ack).unwrap();
=======

                        self.control_reply_tx
                            .as_ref()
                            .unwrap()
                            .send(ControlReplyPacket::ack())
                            .unwrap();
>>>>>>> a89752b0
                    }
                    Packet::UpdateEgress {
                        node,
                        new_tx,
                        new_tag,
                    } => {
                        let channel = new_tx
                            .as_ref()
                            .and_then(|&(_, _, ref k)| self.channel_coordinator.get_tx(k));
                        let mut n = self.nodes[&node].borrow_mut();
                        n.with_egress_mut(move |e| {
                            if let (Some(new_tx), Some(channel)) = (new_tx, channel) {
                                e.add_tx(new_tx.0, new_tx.1, channel);
                            }
                            if let Some(new_tag) = new_tag {
                                e.add_tag(new_tag.0, new_tag.1);
                            }
                        });
                    }
                    Packet::UpdateSharder { node, new_txs } => {
                        let new_channels: Vec<_> = new_txs
                            .1
                            .iter()
                            .filter_map(|ntx| self.channel_coordinator.get_tx(ntx))
                            .collect();
                        let mut n = self.nodes[&node].borrow_mut();
                        n.with_sharder_mut(
                            move |s| { s.add_sharded_child(new_txs.0, new_channels); },
                        );
                    }
                    Packet::AddStreamer { node, new_streamer } => {
                        let mut n = self.nodes[&node].borrow_mut();
                        n.with_reader_mut(|r| r.add_streamer(new_streamer).unwrap());
                    }
                    Packet::StateSizeProbe { node } => {
                        let size = self.state.get(&node).map(|state| state.len()).unwrap_or(0);
                        self.control_reply_tx
                            .send(ControlReplyPacket::StateSize(size))
                            .unwrap();
                    }
                    Packet::PrepareState { node, state } => {
                        use flow::payload::InitialState;
                        match state {
                            InitialState::PartialLocal(key) => {
                                let mut state = State::default();
                                state.add_key(&[key], true);
                                self.state.insert(node, state);
                            }
                            InitialState::IndexedLocal(index) => {
                                let mut state = State::default();
                                for idx in index {
                                    state.add_key(&idx[..], false);
                                }
                                self.state.insert(node, state);
                            }
                            InitialState::PartialGlobal {
                                gid,
                                cols,
                                key,
                                tag,
                                trigger_domain: (trigger_domain, shards),
                            } => {
                                use backlog;
                                let txs = Mutex::new(
                                    (0..shards)
                                        .map(|shard| {
                                            self.channel_coordinator
                                                .get_unbounded_tx(&(trigger_domain, shard))
                                                .unwrap()
                                        })
                                        .collect::<Vec<_>>(),
                                );
                                let (r_part, w_part) =
                                    backlog::new_partial(cols, key, move |key| {
                                        let mut txs = txs.lock().unwrap();
                                        let tx = if txs.len() == 1 {
                                            &mut txs[0]
                                        } else {
                                            let n = txs.len();
                                            &mut txs[::shard_by(key, n)]
                                        };
                                        tx.send(box Packet::RequestPartialReplay {
                                            key: vec![key.clone()],
                                            tag: tag,
                                        }).unwrap();
                                    });
                                self.readers
                                    .lock()
                                    .unwrap()
                                    .entry(gid)
                                    .or_insert_with(|| if self.nshards > 1 {
                                        use arrayvec::ArrayVec;
                                        let mut shards = ArrayVec::new();
                                        for _ in 0..self.nshards {
                                            shards.push(None);
                                        }
                                        ReadHandle::Sharded(shards)
                                    } else {
                                        ReadHandle::Singleton(None)
                                    })
                                    .set_single_handle(self.shard, r_part);

                                let mut n = self.nodes[&node].borrow_mut();
                                n.with_reader_mut(|r| {
                                    // make sure Reader is actually prepared to receive state
                                    r.set_write_handle(w_part)
                                });
                            }
                            InitialState::Global { gid, cols, key } => {
                                use backlog;
                                let (r_part, w_part) = backlog::new(cols, key);
                                self.readers
                                    .lock()
                                    .unwrap()
                                    .entry(gid)
                                    .or_insert_with(|| if self.nshards > 1 {
                                        use arrayvec::ArrayVec;
                                        let mut shards = ArrayVec::new();
                                        for _ in 0..self.nshards {
                                            shards.push(None);
                                        }
                                        ReadHandle::Sharded(shards)
                                    } else {
                                        ReadHandle::Singleton(None)
                                    })
                                    .set_single_handle(self.shard, r_part);

                                let mut n = self.nodes[&node].borrow_mut();
                                n.with_reader_mut(|r| {
                                    // make sure Reader is actually prepared to receive state
                                    r.set_write_handle(w_part)
                                });
                            }
                        }
                    }
                    Packet::SetupReplayPath {
                        tag,
                        source,
                        path,
                        notify_done,
                        trigger,
                    } => {
                        // let coordinator know that we've registered the tagged path
<<<<<<< HEAD
                        self.control_reply_tx.send(ControlReplyPacket::Ack).unwrap();
=======
                        self.control_reply_tx
                            .as_ref()
                            .unwrap()
                            .send(ControlReplyPacket::ack())
                            .unwrap();
>>>>>>> a89752b0

                        if notify_done {
                            info!(self.log,
                                  "told about terminating replay path {:?}",
                                  path;
                                  "tag" => tag.id()
                            );
                        // NOTE: we set self.replaying_to when we first receive a replay with
                        // this tag
                        } else {
                            info!(self.log, "told about replay path {:?}", path; "tag" => tag.id());
                        }

                        use flow::payload;
                        let trigger = match trigger {
                            payload::TriggerEndpoint::None => TriggerEndpoint::None,
                            payload::TriggerEndpoint::Start(v) => TriggerEndpoint::Start(v),
                            payload::TriggerEndpoint::Local(v) => TriggerEndpoint::Local(v),
                            payload::TriggerEndpoint::End(domain, shards) => {
                                TriggerEndpoint::End(
                                    (0..shards)
                                        .map(|shard| {
                                            self.channel_coordinator
                                                .get_unbounded_tx(&(domain, shard))
                                                .unwrap()
                                        })
                                        .collect(),
                                )
                            }
                        };

                        self.replay_paths.insert(
                            tag,
                            ReplayPath {
                                source,
                                path,
                                notify_done,
                                trigger,
                            },
                        );
                    }
                    Packet::RequestPartialReplay { tag, key } => {
                        if self.already_requested(&tag, &key) {
                            return;
                        }

                        if let ReplayPath {
                            trigger: TriggerEndpoint::End(..),
                            ..
                        } = self.replay_paths[&tag]
                        {
                            // request came in from reader -- forward
                            self.request_partial_replay(tag, key);
                            return;
                        }

                        trace!(self.log,
                               "got replay request";
                               "tag" => tag.id(),
                               "key" => format!("{:?}", key)
                        );
                        self.seed_replay(tag, &key[..], None);
                    }
                    Packet::StartReplay { tag, from } => {
                        assert_eq!(self.replay_paths[&tag].source, Some(from));

                        let start = time::Instant::now();
                        info!(self.log, "starting replay");

                        // we know that the node is materialized, as the migration coordinator
                        // picks path that originate with materialized nodes. if this weren't the
                        // case, we wouldn't be able to do the replay, and the entire migration
                        // would fail.
                        //
                        // we clone the entire state so that we can continue to occasionally
                        // process incoming updates to the domain without disturbing the state that
                        // is being replayed.
                        let state: State = self.state
                            .get(&from)
                            .expect("migration replay path started with non-materialized node")
                            .clone();

                        debug!(self.log,
                               "current state cloned for replay";
                               "μs" => dur_to_ns!(start.elapsed()) / 1000
                        );

                        let m = box Packet::FullReplay {
                            link: Link::new(from, self.replay_paths[&tag].path[0].0),
                            tag: tag,
                            state: state,
                        };

                        self.handle_replay(m);
                    }
                    Packet::Finish(tag, ni) => {
                        self.finish_replay(tag, ni);
                    }
                    Packet::Ready { node, index } => {

                        if let DomainMode::Forwarding = self.mode {
                        } else {
                            unreachable!();
                        }

                        if !index.is_empty() {
                            let mut s = {
                                let n = self.nodes[&node].borrow();
                                if n.is_internal() && n.get_base().is_some() {
                                    State::base()
                                } else {
                                    State::default()
                                }
                            };
                            for idx in index {
                                s.add_key(&idx[..], false);
                            }
                            assert!(self.state.insert(node, s).is_none());
                        } else {
                            // NOTE: just because index_on is None does *not* mean we're not
                            // materialized
                        }

                        if self.not_ready.remove(&node) {
                            trace!(self.log, "readying empty node"; "local" => node.id());
                        }

                        // swap replayed reader nodes to expose new state
                        {
                            let mut n = self.nodes[&node].borrow_mut();
                            if n.is_reader() {
                                n.with_reader_mut(
                                    |r| if let Some(ref mut state) = r.writer_mut() {
                                        trace!(self.log, "swapping state"; "local" => node.id());
                                        state.swap();
                                        trace!(self.log, "state swapped"; "local" => node.id());
                                    },
                                );
                            }
                        }

<<<<<<< HEAD
                        self.control_reply_tx.send(ControlReplyPacket::Ack).unwrap();
=======
                        self.control_reply_tx
                            .as_ref()
                            .unwrap()
                            .send(ControlReplyPacket::ack())
                            .unwrap();
>>>>>>> a89752b0
                    }
                    Packet::GetStatistics => {
                        let domain_stats = statistics::DomainStats {
                            total_time: self.total_time.num_nanoseconds(),
                            total_ptime: self.total_ptime.num_nanoseconds(),
                            wait_time: self.wait_time.num_nanoseconds(),
                        };

                        let node_stats = self.nodes
                            .values()
                            .filter_map(|nd| {
                                let ref n = *nd.borrow();
                                let local_index: LocalNodeIndex = *n.local_addr();
                                let node_index: NodeIndex = n.global_addr();

                                let time = self.process_times.num_nanoseconds(local_index);
                                let ptime = self.process_ptimes.num_nanoseconds(local_index);
                                if time.is_some() && ptime.is_some() {
                                    Some((
                                        node_index,
                                        statistics::NodeStats {
                                            process_time: time.unwrap(),
                                            process_ptime: ptime.unwrap(),
                                        },
                                    ))
                                } else {
                                    None
                                }
                            })
                            .collect();

                        self.control_reply_tx
                            .send(ControlReplyPacket::Statistics(domain_stats, node_stats))
                            .unwrap();
                    }
                    Packet::Captured => {
                        unreachable!("captured packets should never be sent around")
                    }
                    Packet::Quit => unreachable!("Quit messages are handled by event loop"),
                    _ => unreachable!(),
                }
            }
        }
    }

    fn seed_replay(
        &mut self,
        tag: Tag,
        key: &[DataType],
        transaction_state: Option<ReplayTransactionState>,
    ) {
        if transaction_state.is_none() {
            if let ReplayPath {
                source: Some(source),
                trigger: TriggerEndpoint::Start(..),
                ..
            } = self.replay_paths[&tag]
            {
                if self.nodes[&source].borrow().is_transactional() {
                    self.transaction_state.schedule_replay(tag, key.into());
                    self.process_transactions();
                    return;
                }
            }
        }

        let (m, source, is_miss) = match self.replay_paths[&tag] {
            ReplayPath {
                source: Some(source),
                trigger: TriggerEndpoint::Start(ref cols),
                ref path,
                ..
            } |
            ReplayPath {
                source: Some(source),
                trigger: TriggerEndpoint::Local(ref cols),
                ref path,
                ..
            } => {
                let rs = self.state
                    .get(&source)
                    .expect("migration replay path started with non-materialized node")
                    .lookup(&cols[..], &KeyType::Single(&key[0]));

                if let LookupResult::Some(rs) = rs {
                    use std::iter::FromIterator;
                    let m = Some(box Packet::ReplayPiece {
                        link: Link::new(source, path[0].0),
                        tag: tag,
                        nshards: 1,
                        context: ReplayPieceContext::Partial {
                            for_key: Vec::from(key),
                            ignore: false,
                        },
                        data: Records::from_iter(rs.into_iter().map(|r| (**r).clone())),
                        transaction_state: transaction_state,
                    });
                    (m, source, false)
                } else if transaction_state.is_some() {
                    // we need to forward a ReplayPiece for the timestamp we claimed
                    let m = Some(box Packet::ReplayPiece {
                        link: Link::new(source, path[0].0),
                        tag: tag,
                        nshards: 1,
                        context: ReplayPieceContext::Partial {
                            for_key: Vec::from(key),
                            ignore: true,
                        },
                        data: Records::default(),
                        transaction_state: transaction_state,
                    });
                    (m, source, true)
                } else {
                    (None, source, true)
                }
            }
            _ => unreachable!(),
        };

        if is_miss {
            // we have missed in our lookup, so we have a partial replay through a partial replay
            // trigger a replay to source node, and enqueue this request.
            self.on_replay_miss(source, Vec::from(key), tag);
            trace!(self.log,
                   "missed during replay request";
                   "tag" => tag.id(),
                   "key" => ?key);
        } else {
            trace!(self.log,
                   "satisfied replay request";
                   "tag" => tag.id(),
                   //"data" => ?m.as_ref().unwrap().data(),
                   "key" => ?key,
            );
        }

        if let Some(m) = m {
            self.handle_replay(m);
        }
    }

    fn handle_replay(&mut self, m: Box<Packet>) {
        let tag = m.tag().unwrap();
        let mut finished = None;
        let mut playback = None;
        let mut need_replay = None;
        let mut finished_partial = false;
        'outer: loop {
            // this loop is just here so we have a way of giving up the borrow of self.replay_paths

            let &mut ReplayPath {
                ref path,
                notify_done,
                ref trigger,
                ..
            } = self.replay_paths.get_mut(&tag).unwrap();

            match self.mode {
                DomainMode::Forwarding if notify_done => {
                    // this is the first message we receive for this tagged replay path. only at
                    // this point should we start buffering messages for the target node. since the
                    // node is not yet marked ready, all previous messages for this node will
                    // automatically be discarded by dispatch(). the reason we should ignore all
                    // messages preceeding the first replay message is that those have already been
                    // accounted for in the state we are being replayed. if we buffered them and
                    // applied them after all the state has been replayed, we would double-apply
                    // those changes, which is bad.
                    self.mode = DomainMode::Replaying {
                        to: path.last().unwrap().0,
                        buffered: VecDeque::new(),
                        passes: 0,
                    };
                }
                DomainMode::Forwarding => {
                    // we're replaying to forward to another domain
                }
                DomainMode::Replaying { .. } => {
                    // another packet the local state we are constructing
                }
            }

            // we may be able to just absorb all the state in one go if we're lucky!
            let mut can_handle_directly = path.len() == 1;
            if can_handle_directly {
                // unfortunately, if this is a reader node, we can't just copy in the state
                // since State and Reader use different internal data structures
                // TODO: can we do better?
                let n = self.nodes[&path[0].0].borrow();
                if n.is_reader() {
                    can_handle_directly = false;
                }
            }

            if can_handle_directly {
                let n = self.nodes[&path[0].0].borrow();
                if n.is_internal() && n.get_base().map(|b| b.is_unmodified()) == Some(false) {
                    // also need to include defaults for new columns
                    can_handle_directly = false;
                }
            }

            // if the key columns of the state and the target state differ, we cannot use the
            // state directly, even if it is otherwise suitable. Note that we need to check
            // `can_handle_directly` again here because it will have been changed for reader
            // nodes above, and this check only applies to non-reader nodes.
            if can_handle_directly && notify_done {
                if let box Packet::FullReplay { ref state, .. } = m {
                    let local_pkey = self.state[&path[0].0].keys();
                    if local_pkey != state.keys() {
                        debug!(self.log,
                           "cannot use state directly, so falling back to regular replay";
                           "node" => %path[0].0,
                           "src keys" => ?state.keys(),
                           "dst keys" => ?local_pkey);
                        can_handle_directly = false;
                    }
                }
            }

            // TODO: if StateCopy debug_assert!(last);
            // TODO
            // we've been given a state dump, and only have a single node in this domain that needs
            // to deal with that dump. chances are, we'll be able to re-use that state wholesale.

            if let box Packet::ReplayPiece {
                context: ReplayPieceContext::Partial { ignore: true, .. },
                ..
            } = m
            {
                let mut n = self.nodes[&path.last().unwrap().0].borrow_mut();
                if n.is_egress() && n.is_transactional() {
                    // We need to propagate this replay even though it contains no data, so that
                    // downstream domains don't wait for its timestamp.  There is no need to set
                    // link src/dst since the egress node will not use them.
                    let mut m = Some(m);
                    n.process(
                        &mut m,
                        None,
                        &mut self.state,
                        &self.nodes,
                        self.shard,
                        false,
                    );
                }
                break;
            }

            // will look somewhat nicer with https://github.com/rust-lang/rust/issues/15287
            let m = *m; // workaround for #16223
            match m {
                Packet::FullReplay { tag, link, state } => {
                    if can_handle_directly && notify_done {
                        // oh boy, we're in luck! we're replaying into one of our nodes, and were
                        // just given the entire state. no need to process or anything, just move
                        // in the state and we're done.
                        let node = path[0].0;
                        debug!(self.log, "absorbing state clone"; "node" => %node);
                        assert_eq!(self.state[&node].keys(), state.keys());
                        self.state.insert(node, state);
                        debug!(self.log, "direct state clone absorbed");
                        finished = Some((tag, node, None));
                    } else if can_handle_directly {
                        // if we're not terminal, and the domain only has a single node, that node
                        // *has* to be an egress node (since we're relaying to another domain).
                        let node = path[0].0;
                        let mut n = self.nodes[&node].borrow_mut();
                        if n.is_egress() {
                            // forward the state to the next domain without doing anything with it.
                            let mut p = Some(box Packet::FullReplay {
                                tag: tag,
                                link: link, // the egress node will fix this up
                                state: state,
                            });
                            debug!(self.log, "doing bulk egress forward");
                            n.process(
                                &mut p,
                                None,
                                &mut self.state,
                                &self.nodes,
                                self.shard,
                                false,
                            );
                            debug!(self.log, "bulk egress forward completed");
                            drop(n);
                        } else {
                            unreachable!();
                        }
                    } else if state.is_empty() {
                        // TODO: eliminate this branch by detecting at the source
                        //
                        // we're been given an entire state snapshot, which needs to be replayed
                        // row by row, *but* it's empty. fun fact: creating a chunked iterator over
                        // an empty hashmap yields *no* chunks, which *also* means that an update
                        // with last=true is never sent, which means that the replay never
                        // finishes. so, we deal with this case separately (and also avoid spawning
                        // a thread to walk empty state).
                        let p = box Packet::ReplayPiece {
                            tag: tag,
                            link: link,
                            nshards: self.nshards,
                            context: ReplayPieceContext::Regular { last: true },
                            data: Records::default(),
                            transaction_state: None,
                        };

                        debug!(self.log, "empty full state replay conveyed");
                        playback = Some(p);
                    } else {
                        use std::thread;

                        // we're been given an entire state snapshot, but we need to digest it
                        // piece by piece spawn off a thread to do that chunking. however, before
                        // we spin off that thread, we need to send a single Replay message to tell
                        // the target domain to start buffering everything that follows. we can't
                        // do that inside the thread, because by the time that thread is scheduled,
                        // we may already have processed some other messages that are not yet a
                        // part of state.
                        let p = box Packet::ReplayPiece {
                            tag: tag,
                            link: link.clone(),
                            nshards: self.nshards,
                            context: ReplayPieceContext::Regular { last: false },
                            data: Vec::<Record>::new().into(),
                            transaction_state: None,
                        };
                        playback = Some(p);

                        let log = self.log.new(o!());
                        let nshards = self.nshards;
                        let domain_addr = self.addr;
                        thread::Builder::new()
                            .name(format!(
                                "replay{}.{}",
                                self.nodes
                                    .values()
                                    .next()
                                    .unwrap()
                                    .borrow()
                                    .domain()
                                    .index(),
                                link.src
                            ))
                            .spawn(move || {
                                use itertools::Itertools;

                                let mut chunked_replay_tx =
                                    TcpSender::connect(&domain_addr, Some(1)).unwrap();

                                let start = time::Instant::now();
                                debug!(log, "starting state chunker"; "node" => %link.dst);

                                let iter = state
                                    .into_iter()
                                    .flat_map(|rs| rs)
                                    .map(|rs| (*rs).clone())
                                    .chunks(BATCH_SIZE);
                                let mut iter = iter.into_iter().enumerate().peekable();

                                // process all records in state to completion within domain
                                // and then forward on tx (if there is one)
                                while let Some((i, chunk)) = iter.next() {
                                    use std::iter::FromIterator;
                                    let chunk = Records::from_iter(chunk.into_iter());
                                    let len = chunk.len();
                                    let last = iter.peek().is_none();
                                    let p = box Packet::ReplayPiece {
                                        tag: tag,
                                        link: link.clone(), // to will be overwritten by receiver
                                        nshards: nshards,
                                        context: ReplayPieceContext::Regular { last },
                                        data: chunk,
                                        transaction_state: None,
                                    };

                                    trace!(log, "sending batch"; "#" => i, "[]" => len);
                                    if chunked_replay_tx.send(p).is_err() {
                                        warn!(log, "replayer noticed domain shutdown");
                                        break;
                                    }
                                }

                                debug!(log,
                                   "state chunker finished";
                                   "node" => %link.dst,
                                   "μs" => dur_to_ns!(start.elapsed()) / 1000
                                );
                            })
                            .unwrap();
                    }
                }
                Packet::ReplayPiece {
                    tag,
                    link,
                    data,
                    nshards,
                    context,
                    transaction_state,
                } => {
                    if let ReplayPieceContext::Partial { .. } = context {
                        trace!(self.log, "replaying batch"; "#" => data.len(), "tag" => tag.id());
                    } else {
                        debug!(self.log, "replaying batch"; "#" => data.len());
                    }

                    let mut is_transactional = transaction_state.is_some();

                    // forward the current message through all local nodes.
                    let m = box Packet::ReplayPiece {
                        link: link.clone(),
                        tag,
                        data,
                        nshards,
                        context: context.clone(),
                        transaction_state: transaction_state.clone(),
                    };
                    let mut m = Some(m);

                    // keep track of whether we're filling any partial holes
                    let partial_key =
                        if let ReplayPieceContext::Partial { ref for_key, .. } = context {
                            Some(for_key)
                        } else {
                            None
                        };

                    for (i, &(ref ni, keyed_by)) in path.iter().enumerate() {
                        let mut n = self.nodes[&ni].borrow_mut();
                        let is_reader = n.with_reader(|r| r.is_materialized()).unwrap_or(false);

                        if !n.is_transactional() {
                            if let Some(box Packet::ReplayPiece {
                                ref mut transaction_state,
                                ..
                            }) = m
                            {
                                // Transactional replays that cross into non-transactional subgraphs
                                // should stop being transactional. This is necessary to ensure that
                                // they don't end up being buffered, and thus re-ordered relative to
                                // subsequent writes to the same key.
                                transaction_state.take();
                                is_transactional = false;
                            } else {
                                unreachable!();
                            }
                        }

                        // figure out if we're the target of a partial replay.
                        // this is the case either if the current node is waiting for a replay,
                        // *or* if the target is a reader. the last case is special in that when a
                        // client requests a replay, the Reader isn't marked as "waiting".
                        let target =
                            partial_key.is_some() && (is_reader || self.waiting.contains_key(&ni));

                        // targets better be last
                        assert!(!target || i == path.len() - 1);

                        // are we about to fill a hole?
                        if target {
                            let partial_key = partial_key.unwrap();
                            // mark the state for the key being replayed as *not* a hole otherwise
                            // we'll just end up with the same "need replay" response that
                            // triggered this replay initially.
                            if let Some(state) = self.state.get_mut(&ni) {
                                state.mark_filled(partial_key.clone());
                            } else {
                                n.with_reader_mut(|r| {
                                    // we must be filling a hole in a Reader. we need to ensure
                                    // that the hole for the key we're replaying ends up being
                                    // filled, even if that hole is empty!
                                    r.writer_mut().map(|wh| wh.mark_filled(&partial_key[0]));
                                });
                            }
                        }

                        // process the current message in this node
                        let mut misses = n.process(
                            &mut m,
                            keyed_by,
                            &mut self.state,
                            &self.nodes,
                            self.shard,
                            false,
                        );

                        if target {
                            let hole_filled = if let Some(box Packet::Captured) = m {
                                // the node captured our replay. in the latter case, there is
                                // nothing more for us to do. it will eventually release, and then
                                // all the other things will happen. for now though, we need to
                                // reset the hole we opened up. crucially though, the hole was
                                // *not* filled.
                                false
                            } else {
                                // we produced some output, but did we also miss?
                                // if we did, we don't want to consider the hole filled.
                                misses.is_empty()
                            };

                            let partial_key = partial_key.unwrap();
                            if !hole_filled {
                                if let Some(state) = self.state.get_mut(&ni) {
                                    state.mark_hole(&partial_key[..]);
                                } else {
                                    n.with_reader_mut(|r| {
                                        r.writer_mut().map(|wh| wh.mark_hole(&partial_key[0]));
                                    });
                                }
                            } else if is_reader {
                                // we filled a hole! swap the reader.
                                n.with_reader_mut(|r| { r.writer_mut().map(|wh| wh.swap()); });
                                // and also unmark the replay request
                                if let Some(ref mut prev) = self.reader_triggered.get_mut(&ni) {
                                    prev.remove(&partial_key[0]);
                                }
                            }
                        }

                        // we're done with the node
                        let is_shard_merger = n.is_shard_merger();
                        drop(n);

                        if let Some(box Packet::Captured) = m {
                            if partial_key.is_some() && is_transactional {
                                let last_ni = path.last().unwrap().0;
                                if last_ni != *ni {
                                    let mut n = self.nodes[&last_ni].borrow_mut();
                                    if n.is_egress() && n.is_transactional() {
                                        // The partial replay was captured, but we still need to
                                        // propagate an (ignored) ReplayPiece so that downstream
                                        // domains don't end up waiting forever for the timestamp we
                                        // claimed.
                                        let m = box Packet::ReplayPiece {
                                            link: link, // TODO: use dummy link instead
                                            tag,
                                            data: Vec::<Record>::new().into(),
                                            nshards: self.nshards,
                                            context: ReplayPieceContext::Partial {
                                                for_key: partial_key.unwrap().clone(),
                                                ignore: true,
                                            },
                                            transaction_state,
                                        };
                                        // No need to set link src/dst since the egress node will
                                        // not use them.
                                        let mut m = Some(m);
                                        n.process(
                                            &mut m,
                                            None,
                                            &mut self.state,
                                            &self.nodes,
                                            self.shard,
                                            false,
                                        );
                                    }
                                }
                            }

                            // it's been captured, so we need to *not* consider the replay finished
                            // (which the logic below matching on context would do)
                            break 'outer;
                        }

                        // if we missed during replay, we need to do a replay
                        if partial_key.is_some() && !misses.is_empty() {
                            // replays are always for just one key
                            assert!(misses.iter().all(|miss| {
                                miss.node == misses[0].node && miss.key == misses[0].key
                            }));
                            let miss = misses.swap_remove(0);
                            need_replay = Some((miss.node, miss.key, tag));
                            if let TriggerEndpoint::End(..) = *trigger {
                                finished_partial = true;
                            }
                            break 'outer;
                        }

                        // we're all good -- continue propagating
                        if m.as_ref().map(|m| m.is_empty()).unwrap_or(true) {
                            if let ReplayPieceContext::Regular { last: false } = context {
                                // don't continue processing empty updates, *except* if this is the
                                // last replay batch. in that case we need to send it so that the
                                // next domain knows that we're done
                                // TODO: we *could* skip ahead to path.last() here
                                break;
                            }
                        }

                        if i != path.len() - 1 {
                            // update link for next iteration
                            if is_shard_merger {
                                // we need to preserve the egress src
                                // (which includes shard identifier)
                            } else {
                                m.as_mut().unwrap().link_mut().src = *ni;
                            }
                            m.as_mut().unwrap().link_mut().dst = path[i + 1].0;
                        }
                    }

                    let dst = path.last().unwrap().0;
                    match context {
                        ReplayPieceContext::Regular { last } if last => {
                            debug!(self.log,
                                   "last batch processed";
                                   "terminal" => notify_done
                            );
                            if notify_done {
                                debug!(self.log, "last batch received"; "local" => dst.id());
                                finished = Some((tag, dst, None));
                            }
                        }
                        ReplayPieceContext::Regular { .. } => {
                            debug!(self.log, "batch processed");
                        }
                        ReplayPieceContext::Partial { for_key, ignore } => {
                            assert!(!ignore);
                            if self.waiting.contains_key(&dst) {
                                trace!(self.log, "partial replay completed"; "local" => dst.id());
                                finished = Some((tag, dst, Some(for_key)));
                                finished_partial = true;
                            } else if self.nodes[&dst].borrow().is_reader() {
                                finished_partial = true;
                            } else {
                                // we're just on the replay path
                            }
                        }
                    }
                }
                _ => unreachable!(),
            }
            break;
        }

        if finished_partial {
            self.finished_partial_replay(&tag);
        }

        if let Some((node, key, tag)) = need_replay {
            self.on_replay_miss(node, key, tag);
            return;
        }

        if let Some(p) = playback {
            self.handle(p);
        }

        if let Some((tag, ni, for_key)) = finished {
            if let Some(Waiting { mut subscribed }) = self.waiting.remove(&ni) {
                // we got a partial replay result that we were waiting for. it's time we let any
                // downstream nodes that missed in us on that key know that they can (probably)
                // continue with their replays.
                let for_key = for_key.unwrap();
                subscribed.retain(|subscription| {
                    if for_key != subscription.key {
                        // we didn't fulfill this subscription
                        return true;
                    }

                    // we've filled the hole that prevented the replay previously!
                    self.seed_replay(subscription.tag, &subscription.key[..], None);
                    false
                });

                if !subscribed.is_empty() {
                    // we still have more things waiting on us
                    if let Some(_) = self.waiting.insert(ni, Waiting { subscribed }) {
                        // seed_replay *could* cause us to start waiting again
                        unimplemented!();
                    }
                }
                return;
            }

            assert!(for_key.is_none());

            // NOTE: node is now ready, in the sense that it shouldn't ignore all updates since
            // replaying_to is still set, "normal" dispatch calls will continue to be buffered, but
            // this allows finish_replay to dispatch into the node by overriding replaying_to.
            self.not_ready.remove(&ni);
            // NOTE: inject must be None because it is only set to Some in the main domain loop, it
            // hasn't yet been set in the processing of the current packet, and it can't still be
            // set from a previous iteration because then it would have been dealt with instead of
            // the current packet.
            assert!(self.inject.is_none());
            self.inject = Some(box Packet::Finish(tag, ni));
        }
    }

    fn finish_replay(&mut self, tag: Tag, node: LocalNodeIndex) {
        let finished = if let DomainMode::Replaying {
            ref to,
            ref mut buffered,
            ref mut passes,
        } = self.mode
        {
            if *to != node {
                // we're told to continue replay for node a, but not b is being replayed
                unreachable!();
            }
            // log that we did another pass
            *passes += 1;

            let mut handle = buffered.len();
            if handle > 100 {
                handle /= 2;
            }

            let mut handled = 0;
            while let Some(m) = buffered.pop_front() {
                // some updates were propagated to this node during the migration. we need to
                // replay them before we take even newer updates. however, we don't want to
                // completely block the domain data channel, so we only process a few backlogged
                // updates before yielding to the main loop (which might buffer more things).

                if let m @ box Packet::Message { .. } = m {
                    // NOTE: we cannot use self.dispatch_ here, because we specifically need to
                    // override the buffering behavior that our self.replaying_to = Some above would
                    // initiate.
                    Self::dispatch(
                        m,
                        &self.not_ready,
                        &mut DomainMode::Forwarding,
                        &mut self.waiting,
                        &mut self.state,
                        &self.nodes,
                        self.shard,
                        &mut self.replay_paths,
                        &mut self.process_times,
                        &mut self.process_ptimes,
                        true,
                    );
                } else {
                    // no transactions allowed here since we're still in a migration
                    unreachable!();
                }

                handled += 1;
                if handled == handle {
                    // we want to make sure we actually drain the backlog we've accumulated
                    // but at the same time we don't want to completely stall the system
                    // therefore we only handle half the backlog at a time
                    break;
                }
            }

            buffered.is_empty()
        } else {
            // we're told to continue replay, but nothing is being replayed
            unreachable!();
        };

        if finished {
            use std::mem;
            // node is now ready, and should start accepting "real" updates
            if let DomainMode::Replaying { passes, .. } =
                mem::replace(&mut self.mode, DomainMode::Forwarding)
            {
                debug!(self.log,
                       "node is fully up-to-date";
                       "local" => node.id(),
                       "passes" => passes
                );
            } else {
                unreachable!();
            }

            if self.replay_paths[&tag].notify_done {
                // NOTE: this will only be Some for non-partial replays
                info!(self.log, "acknowledging replay completed"; "node" => node.id());
<<<<<<< HEAD
                self.control_reply_tx.send(ControlReplyPacket::Ack).unwrap();
=======

                self.control_reply_tx
                    .as_ref()
                    .unwrap()
                    .send(ControlReplyPacket::ack())
                    .unwrap();
>>>>>>> a89752b0
            } else {
                unreachable!()
            }
        } else {
            // we're not done -- inject a request to continue handling buffered things
            // NOTE: similarly to in handle_replay, inject can never be Some before this function
            // because it is called directly from handle, which is always called with inject being
            // None.
            assert!(self.inject.is_none());
            self.inject = Some(box Packet::Finish(tag, node));
        }
    }

    pub fn run(mut self, mut polling_loop: PollingLoop<Box<Packet>>) {
        let mut group_commit_queues = persistence::GroupCommitQueueSet::new(
            self.index,
            self.shard.unwrap_or(0),
            &self.persistence_parameters,
            self.transaction_state.get_checktable().clone(),
        );

        // Run polling loop.
        self.total_time.start();
        self.total_ptime.start();
        polling_loop.run_polling_loop(|event| match event {
            PollEvent::ResumePolling(timeout) => {
                *timeout = group_commit_queues.duration_until_flush();
                KeepPolling
            }
            PollEvent::Process(packet) => {
                if let Packet::Quit = *packet {
                    return StopPolling;
                }

                // TODO: Initialize tracer here, and when flushing group commit
                // queue.
                if group_commit_queues.should_append(&packet, &self.nodes) {
                    debug_assert!(packet.is_regular());
                    packet.trace(PacketEvent::ExitInputChannel);
                    let merged_packet = group_commit_queues.append(packet, &self.nodes);
                    if let Some(packet) = merged_packet {
                        self.handle(packet);
                    }
                } else {
                    self.handle(packet);
                }

                while let Some(p) = self.inject.take() {
                    self.handle(p);
                }

                KeepPolling
            }
            PollEvent::Timeout => {
                if let Some(m) = group_commit_queues.flush_if_necessary(&self.nodes) {
                    self.handle(m);
                    while let Some(p) = self.inject.take() {
                        self.handle(p);
                    }
                }
                KeepPolling
            }
        });
    }
}<|MERGE_RESOLUTION|>--- conflicted
+++ resolved
@@ -618,15 +618,7 @@
             match self.transaction_state.get_next_event() {
                 transactions::Event::Transaction(m) => self.transactional_dispatch(m),
                 transactions::Event::StartMigration => {
-<<<<<<< HEAD
-                    self.control_reply_tx.send(ControlReplyPacket::Ack).unwrap();
-=======
-                    self.control_reply_tx
-                        .as_ref()
-                        .unwrap()
-                        .send(ControlReplyPacket::ack())
-                        .unwrap();
->>>>>>> a89752b0
+                    self.control_reply_tx.send(ControlReplyPacket::ack()).unwrap();
                 }
                 transactions::Event::CompleteMigration => {}
                 transactions::Event::SeedReplay(tag, key, rts) => {
@@ -732,32 +724,14 @@
                         n.get_base_mut()
                             .expect("told to add base column to non-base node")
                             .add_column(default);
-<<<<<<< HEAD
-                        self.control_reply_tx.send(ControlReplyPacket::Ack).unwrap();
-=======
-
-                        self.control_reply_tx
-                            .as_ref()
-                            .unwrap()
-                            .send(ControlReplyPacket::ack())
-                            .unwrap();
->>>>>>> a89752b0
+                        self.control_reply_tx.send(ControlReplyPacket::ack()).unwrap();
                     }
                     Packet::DropBaseColumn { node, column } => {
                         let mut n = self.nodes[&node].borrow_mut();
                         n.get_base_mut()
                             .expect("told to drop base column from non-base node")
                             .drop_column(column);
-<<<<<<< HEAD
-                        self.control_reply_tx.send(ControlReplyPacket::Ack).unwrap();
-=======
-
-                        self.control_reply_tx
-                            .as_ref()
-                            .unwrap()
-                            .send(ControlReplyPacket::ack())
-                            .unwrap();
->>>>>>> a89752b0
+                        self.control_reply_tx.send(ControlReplyPacket::ack()).unwrap();
                     }
                     Packet::UpdateEgress {
                         node,
@@ -901,15 +875,7 @@
                         trigger,
                     } => {
                         // let coordinator know that we've registered the tagged path
-<<<<<<< HEAD
-                        self.control_reply_tx.send(ControlReplyPacket::Ack).unwrap();
-=======
-                        self.control_reply_tx
-                            .as_ref()
-                            .unwrap()
-                            .send(ControlReplyPacket::ack())
-                            .unwrap();
->>>>>>> a89752b0
+                        self.control_reply_tx.send(ControlReplyPacket::ack()).unwrap();
 
                         if notify_done {
                             info!(self.log,
@@ -1051,15 +1017,7 @@
                             }
                         }
 
-<<<<<<< HEAD
-                        self.control_reply_tx.send(ControlReplyPacket::Ack).unwrap();
-=======
-                        self.control_reply_tx
-                            .as_ref()
-                            .unwrap()
-                            .send(ControlReplyPacket::ack())
-                            .unwrap();
->>>>>>> a89752b0
+                        self.control_reply_tx.send(ControlReplyPacket::ack()).unwrap();
                     }
                     Packet::GetStatistics => {
                         let domain_stats = statistics::DomainStats {
@@ -1829,16 +1787,7 @@
             if self.replay_paths[&tag].notify_done {
                 // NOTE: this will only be Some for non-partial replays
                 info!(self.log, "acknowledging replay completed"; "node" => node.id());
-<<<<<<< HEAD
-                self.control_reply_tx.send(ControlReplyPacket::Ack).unwrap();
-=======
-
-                self.control_reply_tx
-                    .as_ref()
-                    .unwrap()
-                    .send(ControlReplyPacket::ack())
-                    .unwrap();
->>>>>>> a89752b0
+                self.control_reply_tx.send(ControlReplyPacket::ack()).unwrap();
             } else {
                 unreachable!()
             }
