use dataflow::prelude::*;
use dataflow::payload::{EgressForBase, IngressFromBase};
use dataflow;
use flow::domain_handle::DomainHandle;
use petgraph;
use std::borrow::Borrow;
use std::collections::{HashMap, HashSet};
use slog::Logger;

fn count_base_ingress(
    graph: &Graph,
    source: NodeIndex,
    nodes: &[(NodeIndex, bool)],
<<<<<<< HEAD
    domain: &domain::Index,
    has_path: &HashSet<(NodeIndex, NodeIndex)>,
=======
    domain: &DomainIndex,
>>>>>>> 76784492
) -> IngressFromBase {
    let ingress_nodes: Vec<_> = nodes
        .into_iter()
        .map(|&(ni, _)| ni)
        .filter(|&ni| graph[ni].borrow().is_ingress())
        .filter(|&ni| graph[ni].borrow().is_transactional())
        .collect();

    graph
        .neighbors_directed(source, petgraph::EdgeDirection::Outgoing)
        .map(|base| {
            let mut num_paths = ingress_nodes
                .iter()
                .filter(|&&ingress| {
                    has_path.contains(&(base, ingress))
                })
                .map(|&ingress| if graph[ingress].is_shard_merger() {
                    dataflow::SHARDS
                } else {
                    1
                })
                .sum();

            // Domains containing a base node will get a single copy of each packet sent to it.
            if graph[base].domain() == *domain {
                assert_eq!(num_paths, 0);
                num_paths = 1;
            }

            (base, num_paths)
        })
        .collect()
}

fn base_egress_map(
    graph: &Graph,
    source: NodeIndex,
    nodes: &[(NodeIndex, bool)],
    has_path: &HashSet<(NodeIndex, NodeIndex)>
) -> EgressForBase {
    let output_nodes: Vec<_> = nodes
        .into_iter()
        .map(|&(ni, _)| ni)
        .filter(|&ni| graph[ni].is_output())
        //.filter(|&ni| graph[ni].is_transactional())
        .collect();

    graph
        .neighbors_directed(source, petgraph::EdgeDirection::Outgoing)
        .map(|base| {
            let outs = output_nodes
                .iter()
                .filter(|&&out| {
                    has_path.contains(&(base, out))
                })
                .map(|&out| *graph[out].local_addr())
                .collect();
            (base, outs)
        })
        .collect()
}

fn has_path(graph: &Graph, source: NodeIndex) -> HashSet<(NodeIndex, NodeIndex)> {
    use petgraph::visit::Bfs;
    let mut has_path = HashSet::new();
    for b in graph.neighbors_directed(source, petgraph::EdgeDirection::Outgoing) {
        let mut bfs = Bfs::new(&graph, b);
        while let Some(nx) = bfs.next(&graph) {
            has_path.insert((b, nx));
        }
    }

    has_path
}

pub fn analyze_graph(
    graph: &Graph,
    source: NodeIndex,
<<<<<<< HEAD
    domain_nodes: HashMap<domain::Index, Vec<(NodeIndex, bool)>>,
) -> HashMap<domain::Index, (IngressFromBase, EgressForBase)> {
    let has_path = has_path(graph, source);
=======
    domain_nodes: HashMap<DomainIndex, Vec<(NodeIndex, bool)>>,
) -> HashMap<DomainIndex, (IngressFromBase, EgressForBase)> {
>>>>>>> 76784492
    domain_nodes
        .into_iter()
        .map(|(domain, nodes): (_, Vec<(NodeIndex, bool)>)| {
            (
                domain,
                (
                    count_base_ingress(graph, source, &nodes[..], &domain, &has_path),
                    base_egress_map(graph, source, &nodes[..], &has_path),
                ),
            )
        })
        .collect()
}

pub fn finalize(
    deps: HashMap<DomainIndex, (IngressFromBase, EgressForBase)>,
    log: &Logger,
    txs: &mut HashMap<DomainIndex, DomainHandle>,
    at: i64,
) {
    for (domain, (ingress_from_base, egress_for_base)) in deps {
        trace!(log, "notifying domain of migration completion"; "domain" => domain.index());
        let ctx = txs.get_mut(&domain).unwrap();
        let _ = ctx.send(box Packet::CompleteMigration {
            at,
            ingress_from_base,
            egress_for_base,
        });
    }
}<|MERGE_RESOLUTION|>--- conflicted
+++ resolved
@@ -11,12 +11,8 @@
     graph: &Graph,
     source: NodeIndex,
     nodes: &[(NodeIndex, bool)],
-<<<<<<< HEAD
-    domain: &domain::Index,
+    domain: &DomainIndex,
     has_path: &HashSet<(NodeIndex, NodeIndex)>,
-=======
-    domain: &DomainIndex,
->>>>>>> 76784492
 ) -> IngressFromBase {
     let ingress_nodes: Vec<_> = nodes
         .into_iter()
@@ -95,14 +91,9 @@
 pub fn analyze_graph(
     graph: &Graph,
     source: NodeIndex,
-<<<<<<< HEAD
-    domain_nodes: HashMap<domain::Index, Vec<(NodeIndex, bool)>>,
-) -> HashMap<domain::Index, (IngressFromBase, EgressForBase)> {
-    let has_path = has_path(graph, source);
-=======
     domain_nodes: HashMap<DomainIndex, Vec<(NodeIndex, bool)>>,
 ) -> HashMap<DomainIndex, (IngressFromBase, EgressForBase)> {
->>>>>>> 76784492
+    let has_path = has_path(graph, source);
     domain_nodes
         .into_iter()
         .map(|(domain, nodes): (_, Vec<(NodeIndex, bool)>)| {
