--- conflicted
+++ resolved
@@ -19,13 +19,7 @@
         sorted_keys.sort();
         sorted_keys
             .iter()
-<<<<<<< HEAD
-            .map(|k| {
-                (ReuseType::DirectExtension, (k.clone(), &query_graphs[k]))
-            })
-=======
-            .map(|k| (ReuseType::DirectExtension, (k.clone(), &query_graphs[k].0)))
->>>>>>> c957aa77
+            .map(|k| (ReuseType::DirectExtension, (k.clone(), &query_graphs[k])))
             .collect()
     }
 }