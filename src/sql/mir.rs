--- conflicted
+++ resolved
@@ -82,14 +82,10 @@
             _ => unimplemented!(),
         };
 
-<<<<<<< HEAD
-        let f = Some((ct.operator.clone(), DataType::from(r)));
-=======
         let num_columns = columns.len();
         let mut filters = vec![None; num_columns];
 
-        let f = Some((ct.operator.clone(), r));
->>>>>>> 8466ce84
+        let f = Some((ct.operator.clone(), DataType::from(r)));
         match n.borrow()
                   .columns()
                   .iter()
